# [unreleased]

<<<<<<< HEAD
Breaking changes:

- The conversion from `PushRule` to `ConditionalPushRule` is infallible since
  the `conditions` field is optional.
  - `MissingConditionsError` was removed.
=======
# 0.17.4

Improvements:

- Change the `avatar` field of `SlidingSyncRoom` from `Option` to `JsOption`
  - This is a breaking change, but only for users enabling the
    `unstable-msc3575` feature
>>>>>>> 877b1c63

# 0.17.3

Bug fixes:

- Fix deserialization of `claim_keys` responses without a `failures` field

# 0.17.2

Improvements:

- Add unstable support for MSC3983

# 0.17.1

Improvements:

- Add a ErrorKind variant for the "M_WRONG_ROOM_KEYS_VERSION" Matrix error.

# 0.17.0

Breaking changes:

- Define `rank` as an `Option<f64>` instead of an `Option<UInt>` in
  `search::search_events::v3::SearchResult`
- Remove the `token` field from `keys::get_keys::Request`, according to a spec clarification.
- `SpaceRoomJoinRule` has been moved to the `space` module of the ruma-common crate
- `backup::SessionData(Init)` were renamed to `EncryptedSessionData(Init)`

Improvements:

- Add convenience constructors for enabling lazy-loading in filters 
- Add support for using an existing session to log in another (MSC3882 / Matrix 1.7)
- Add support for media download redirects (MSC3860 / Matrix 1.7)
- Stabilize support for asynchronous media uploads (MSC2246 / Matrix 1.7)
- Add support for the appservice ping mechanism (MSC 2659 / Matrix 1.7)

# 0.16.2

Bug fixes:

- Don't serialize `None` as `null` in `report_content::v3::Request`

# 0.16.1

Improvements:

* Stabilize support for getting an event by timestamp (MSC3030 / Matrix 1.6)

# 0.16.0

Breaking changes:

* Remove `sync::sync_events::v3::DeviceLists` re-export
  * Use `sync::sync_events::DeviceLists` instead
* `fully_read` field in `read_marker::set_read_marker` is no longer required
  * Remove the `fully_read` argument from `read_marker::set_read_marker::Request::new`
* Move `message::get_message_events::v3::Direction` to `ruma-common::api`
* Make `push::set_pusher::v3::Request` use an enum to differentiate when deleting a pusher
  * Move `push::get_pushers::v3::Pusher` to `push` and make it use the new `PusherIds` type
  * Remove `push::set_pusher::v3::Pusher` and use the common type instead
* Make `push::PusherKind` contain the pusher's `data`
* Use an enum for the `scope` of the `push` endpoints
* Use `NewPushRule` to construct a `push::set_pushrule::v3::Request`
* `Error` is now an enum because endpoint error construction is infallible (see changelog for
  `ruma-common`); the previous fields are in the `Standard` variant
* Use `GlobalAccountDataEventType` for `event_type` in `config::get_global_account_data`
* Use `RoomAccountDataEventType` for `event_type` in `config::get_room_account_data`
* Use `ToDeviceEventType` for `event_type` in `to_device::send_event_to_device`

Improvements:

* Add `M_BAD_ALIAS` to `error::ErrorKind`
* Remove the `unstable-msc3440` feature
  * The fields added to `RoomEventFilter` were removed by MSC3856
* Add support for the threads list API (MSC3856 / Matrix 1.4)
* Stabilize support for private read receipts
* Add support for the pagination direction parameter to `/relations` (MSC3715 / Matrix 1.4)
* Add support for notifications for threads (MSC3773 / Matrix 1.4)
* Send CORP headers by default for media responses (MSC3828 / Matrix 1.4)
* Add support for read receipts for threads (MSC3771 / Matrix 1.4)
* Add unstable support to get an event by timestamp (MSC3030)
* Add unstable support for discovering a sliding sync proxy (MSC3575)

# 0.15.3

Bug fixes:

* Don't include sensitive information in `Debug`-format of types from the `login` module

# 0.15.2

Yanked since it the minimum version for the `ruma-common` dependency was wrong.

# 0.15.1

Improvements:

* `DeviceLists` has moved from `sync::sync_events::v3` to `sync::sync_events`
  * It is still available under the old location for backwards compatibility

# 0.15.0

Breaking changes:

* Export nothing from the crate if neither the `client` nor the `server` feature is active
  * This may partially be reverted in subsequent releases
* `UnreadNotificationsCount` has moved from `sync::sync_events::v3` to `sync::sync_events`
* Remove `PartialEq` implementations for a number of types
  * If the lack of such an `impl` causes problems, please open a GitHub issue
* Split `uiaa::UserIdentifier::ThirdParty` into two separate variants
* Remove the `from` parameter from `message::get_message_events::v3::Request`'s constructors
  * This affects `new`, `backward` and `forward`
  * Since `backward` and `forward` are equivalent to `from_end` and `from_start`, those are removed
  * A new method `.from()` was added to easily set this field after initial construction
* `receipt::create_receipt` uses its own `ReceiptType`
* Reorder parameters in `{set_global_account_data, set_room_account_data}::Request::{new, new_raw}`

Improvements:

* Add support for refresh tokens (MSC2918)
* Add `ErrorKind::{UnableToAuthorizeJoin, UnableToGrantJoin}` encountered for restricted rooms
* Add support for timestamp massaging (MSC3316)
* Add support for querying relating events (MSC2675)
* Move `filter::RelationType` to `ruma_events::relations`
* Add unstable support for discovering an OpenID Connect server (MSC2965)
* Add `SpaceRoomJoinRule::KnockRestricted` (MSC3787)
* Add unstable support for private read receipts (MSC2285)
* Add unstable support for API scope restriction (MSC2967)

# 0.14.1

Improvements:

* Add `From<&UserId>` and `From<&OwnedUserId>` implementations for `UserIdentifier`
* Add `UserIdentifier::email` constructor

# 0.14.0

Bug fixes:

* Fix HTTP method of `backup::update_backup`
* Make score and reason optional in room::report_content::Request
* Fix `uiaa::*::thirdparty_id_creds` according to a clarification in the spec

Breaking changes:

* Use `Raw` for `config::set_*_account_data::Request::data`.
* Rename the endpoints in `backup`:
  * `add_backup_key_session` => `add_backup_keys_for_session`
  * `add_backup_key_sessions` => `add_backup_keys_for_room`
  * `create_backup` => `create_backup_version`
  * `delete_backup` => `delete_backup_version`
  * `delete_backup_key_session` => `delete_backup_keys_for_session`
  * `delete_backup_key_sessions` => `delete_backup_keys_for_room`
  * `get_backup` => `get_backup_info`
  * `get_backup_key_session` => `get_backup_keys_for_session`
  * `get_backup_key_sessions` => `get_backup_keys_for_room`
  * `get_latest_backup` => `get_latest_backup_info`
  * `update_backup` => `update_backup_version`
* Rename `discover` to `discovery`
* Move `capabilities::get_capabilities` into `discovery`
* Make `from` optional in `message::get_message_events` according to a clarification in the spec

Improvements:

* Add support for the space summary API in `space::get_hierarchy` according to MSC2946.
* Add `device_id` to `account::whoami::Response` according to MSC2033
* Add `is_guest` to `account::whoami::Response` according to MSC3069
* Add `session::login::LoginInfo::ApplicationService` according to MSC2778
* Add new fields in `discovery::get_capabilities::Capabilities` according to MSC3283
* Implement Space Summary API according to MSC2946
* Add unstable support for threads in `filter::RoomEventFilter` according to MSC3440

# 0.13.0

Bug fixes:

* Fix deserialization of `r0::session::get_login_types::CustomLoginType`.
* Make fields of `r0::session::get_login_types::IdentityProvider` public.

Breaking changes:

* Use an enum for user-interactive auth stage type (used to be `&str` / `String`)
* Make `r0::uiaa::ThirdpartyIdCredentials` an owned type and remove its `Incoming` equivalent
  * Previously, we had two fields of type `&'a [ThirdpartyIdCredentials<'a>]` and this kind of
    nested borrowing can be very annoying
* `LoginInfo` no longer implements `PartialEq` and `Eq` due to the custom variant that was added.
* `LoginInfo` converted to newtype variants.
* Use `Raw` for `create_room::Request::creation_content`
* Delete `r0::contact` module
  * `request_contact_verification_token` was an out-of-date duplicate of
    `r0::account::request_3pid_management_token_via_email`
  * `get_contacts` has been can now be found at `r0::account::get_3pids`
* Move `r0::uiaa::authorize_fallback` to `r0::uiaa::get_uiaa_fallback_page`
* Change type of field `start` of `r0::message::get_message_events::Response` to
  `String` in accordance with the updated specification.
* Rename `uiaa::UserIdentifier::MatrixId` variant to `uiaa::UserIdentifier::UserIdOrLocalpart`

Improvements:

* Add support for reasons in the membership endpoints:

  ```rust
  r0::membership::{
    join_room_by_id,
    join_room_by_id_or_alias,
    invite_user,
    unban_user
  }
  ```
* Add a `.data()` accessor method to `r0::uiaa::{AuthData, IncomingAuthData}`
* Allow to construct the custom `AuthData` variant with `IncomingAuthData::new` and then call
  `IncomingAuthData::to_outgoing` on it.
* Add custom variant to `LoginInfo` which can be constructed with `IncomingLoginInfo::new` and
  then call `IncomingLoginInfo::to_outgoing` on it.
* Move MSC2858 - Multiple SSO Identity Providers out of the `unstable-pre-spec` feature flag, this
  includes:
  * The `r0::session::get_login_types::{IdentityProvider, IdentityProviderBrand}` types
  * The `session::sso_login_with_provider::v3` endpoint
* Move reason support for leaving room out of `unstable-pre-spec`
* Move room type support out of `unstable-pre-spec`
* Move knocking support out of `unstable-pre-spec`
* Move blurhash support to `unstable-msc2448`

# 0.12.3

* Add a `feature = "compat"` workaround for Element failing on `GET /_matrix/client/r0/account/3pid`
  response if the optional `threepids` field is missing

# 0.12.2

Improvements

* Add `auth_type` and `session` accessors to `uiaa::IncomingAuthData`

# 0.12.1

Improvements:

* Add `auth_type` and `session` accessors to `uiaa::AuthData`

# 0.12.0

Breaking changes:

* Change inconsistent types in `rooms` and `not_rooms` fields in
  `RoomEventFilter` structure: both types now use `RoomId`
* Move `r0::{session::login::UserIdentifier => uiaa::UserIdentifier}`
* Add `stages` parameter to `r0::uiaa::AuthFlow::new`
* Upgrade dependencies

Improvements:

* Add more endpoints:

  ```rust
  r0::knock::knock_room
  ```
* Add unstable support for room knocking
* Add unstable support for reasons for leaving rooms

# 0.11.2

Yanked since it depended on a version of ruma-api that had to be yanked too.

# 0.11.1

Yanked, wrong dependency version.

# 0.11.0

Breaking changes:

* Use `Raw<AnyInitialStateEvent>` over just `AnyInitialStateEvent` in the `initial_state` field
  of `r0::room::create_room::Request`
* Remove

  ```rust
  r0::keys::{
      CrossSigningKey, CrossSigningKeySignatures, KeyUsage, OneTimeKey, SignedKey,
      SignedKeySignatures,
  }
  ```

  These are now found in `ruma_common::encryption` (or `ruma::encryption`).
* Remove `r0::to_device::DeviceIdOrAllDevices`, now found in `ruma_common::to_device`
  (or `ruma::to_device`)
* Remove `r0::contact::get_contacts::{ThirdPartyIdentifier, ThirdPartyIdentifierInit}`, now found
  in `ruma_common::thirdparty` (or `ruma::thirdparty`)

# 0.10.2

Bug fixes:

* Remove authentication for get alias endpoint

# 0.10.1

Improvements:

* Add unstable support for room types

# 0.10.0

Bug fixes:

* Fix deserialization of `r0::room::get_room_event::Response`
* More missing fields in `r0::sync::sync_events::Response` can be deserialized
* Fix `get_tags::Response` serialization
* Fix unsetting avatar URL when `compat` feature is enabled

Breaking changes:

* Update `contains_url: Option<bool>` in `r0::filter::RoomEventFilter` to
  `url_filter: Option<UrlFilter>`.
* Borrow strings in outgoing requests and responses.
  * Explicit types may have to be updated from `endpoint::Request` to `endpoint::Request<'_>` on
    clients and `endpoint::IncomingRequest` on servers, the other way around for responses.
  * When sending a request or response, you shouldn't have to clone things as much as before. Tip:
    Use clippy to detect now-unnecessary `.into()` conversions.
* Make most types non-exhaustive
  * This means you no longer can construct many of them using struct literals.
  * Instead, constructors are provided.
  * Tip: To set optional fields that aren't set in the constructor, you may find the `assign` crate
    useful.
* Make `avatar_url` in `r0::profile::set_avatar_url::Request` an `Option`
* Update type of `canonical_alias` in `r0::directory::PublicRoomsChunk` from
  `Option<String>` to `Option<RoomAliasId>`
* Update `r0::room::create_room::CreationContent`
  * Change `federated`s type from `Option<bool>` to `bool`
  * Add `predecessor` field
* Update `r0::push::get_pushrules_all` and `r0::push::get_pushrules_global_scope` to use the
  `Ruleset` type from `ruma_common::push` (also available as `ruma::push`)
* Fix event types in `r0::context::get_context`
* Fix event types in `r0::sync::sync_events`
* Update type of `user_id` in `r0::account::whoami` from `String` to `ruma_identifiers::UserId`
* Update type of `limited` in `r0::sync::sync_events::Timeline` from `Option<bool>` to `bool`
* Use `DeviceId` for `device_id` field of `r0::session::login::Response`
* Use `ruma_identifiers::ServerName` instead of `String` for `server_name` fields in the following
  endpoints:
  ```rust
  r0::{
      account::request_openid_token,
      media::{get_content, get_content_as_filename, get_content_thumbnail},
      membership::join_room_by_id_or_alias,
      session::login,
  }
  ```
* Rename `r0::search::search_events::{RoomEventJsons => ResultRoomEvents}`. The previous name was an
  error introduced in a mass search and replace
* `r0::sync::sync_events::SetPresence` has been moved and renamed. Use `presence::PresenceState`
  from `ruma` or `ruma-common`.
* `r0::push::Action` has been moved. Import it from `ruma` or `ruma-common`.
* Update type of `limit` in `r0::user_directory::search_users` from
  `Option<UInt>` to `UInt`
* Rename `r0::message::{create_message_event => send_message_event}`
* Rename `r0::state::{create_state_event_* => send_state_event_*}`
* Replace `r0::keys::{AlgorithmAndDeviceId, KeyAlgorithm}` with
  `ruma_identifiers::{DeviceKeyId, DeviceKeyAlgorithm}`, respectively
* Use `ruma_identifiers::{ServerName, ServerKeyId}` in `signatures` fields of
  `r0::room::membership::ThirdPartySigned`.
* Move `r0::directory::{Filter, PublicRoomsChunk, RoomNetwork}` to
  the `ruma-common` crate
* Replace `r0::room::create_room::InitialStateEvent` with `ruma_events::InitialStateEvent`
* `error::ErrorKind` no longer implements `Copy`, `FromStr`
* Switch from `AnyEvent` to `AnyRoomEvent` in `r0::search::search_events`
* Move `r0::account::request_openid_token::TokenType` to `ruma-common` crate
* Move `user: UserInfo` in `r0::session::login::Request` to `identifier: UserIdentifier` in
  `r0::session::login::LoginInfo::Password`
  * `r0::session::login::Request::new` takes only `login_info: LoginInfo` as a param
* Change `ruma_events::AnyEvent` to `ruma_events::AnySyncRoomEvent` in
  `push::get_notifications::Notification`
* Use `ruma_identifiers::MxcUri` instead of `String` for `avatar_url` fields in the following
  endpoints:
  ```rust
  r0::{
      directory,
      media::create_content,
      membership::joined_members,
      profile::{get_avatar_url, get_profile, set_avatar_url},
      search::{search_events, search_users}
  }
  ```
* Change `r0::session::get_login_types::LoginType` to a non-exhaustive enum of structs.
* Move `r0::receipt::ReceiptType` to the `ruma-common` crate

Improvements:

* Add method `into_event_content` for `r0::room::create_room::CreationContent`
* Add room visibility endpoints: `r0::directory::{get_room_visibility, set_room_visibility}`.
* Add is_empty helpers for structs in `r0::sync::sync_events`
* Add a constructor for request structs of the following endpoints
  * `r0::room::create_room`
  * `r0::message::get_message_events`
* Add `logout_devices` field to `r0::account::change_password`
* Add `r0::room::aliases` (introduced in r0.6.1)
* Add constructors that use `ruma_identifiers::MxcUri` for `Request` in the following endpoints:
  ```rust
  r0::media::{
      get_content,
      get_content_as_filename,
      get_content_thumbnail
  }
  ```
* Implement MSC2858 - Multiple SSO Identity Providers under the `unstable-pre-spec` feature flag:
  * Add the `r0::session::get_login_types::{IdentityProvider, IdentityProviderBrand}` types
  * Add the `r0::session::sso_login_with_provider` endpoint

# 0.9.0

Bug fixes:

* Fix (de)serialization for `r0::media::get_content_thumbnail::Response`
* Make `r0::device::get_devices::Response::devices` public

Breaking changes:

* The `event_id` in the response for the message and state sending endpoints is now required
  * r0.6.0 doesn't say they are required, but this has been fixed for the next version of the spec
* Updated the type of `r0::sync::sync_events::DeviceLists` fields
* Change `r0::device::Device` fields according to the spec

Improvements:

* `r0::keys::AlgorithmAndDeviceId` now implements `Display`

# 0.8.0

Breaking changes:

* Update all endpoints to r0.6.0
  * Some of the changes from that might not be listed below, but it should be
    easy to figure out what changed from the documentation and compiler errors
    if you are using any of the affected endpoints.
* Add `server_name` parameter to `r0::join::join_room_by_id_or_alias`
* Modify `r0::account::AuthenticationData`:
  * Rename to `AuthData`
  * Change to an enum to facilitate fallback auth acknowledgements
  * Add `auth_parameters` field
  * Move to `r0::uiaa` module
* Add `room_network` parameter to `r0::directory::get_public_rooms_filtered` to
  represent `include_all_networks` and `third_party_instance_id` Matrix fields
* Update `r0::account::register` endpoint:
  * Remove `bind_email` request field (removed in r0.6.0)
  * Remove `inhibit_login` request field, make `access_token` and `device_id` response fields optional (added in r0.4.0)
  * Remove deprecated `home_server` response field (removed in r0.4.0)
* Update `r0::contact::get_contacts` endpoint to r0.6.0
* Change `UInt` timestamps to `SystemTime` in:
  * `media::get_media_preview::Request`
  * `push::get_notifications::Notification`
  * `server::get_user_info::ConnectionInfo`
  * `device::Device`
* Change all usages of `HashMap` to `BTreeMap`
* Change the messages type that gets sent out using the `r0::client_exchange::send_event_to_device`
  request.
* Add `M_USER_DEACTIVATED` to `error::ErrorKind`
* Make `display_name` field of `r0::membership::joined_events::RoomMember` optional
* Update `r0::search::search_events` to r0.6.0
* Add `account_data` field to `r0::sync::sync_events`
* Rename `r0::client_exchange` to `r0::to_device`

Improvements:

* Add types for User-Interactive Authentication API: `r0::uiaa::{AuthFlow, UiaaInfo, UiaaResponse}`
* Add missing serde attributes to `get_content_thumbnail` query parameters
* Add missing `state` response field to `r0::message::get_message_events`
* Normalize `serde_json` imports
* Remove dependency on the `url` crate

# 0.7.2

Bug fixes:

* Fix `create_room` requests without an `initial_state` field failing deserialization
* Fix `sync_events` responses without a `device_one_time_keys_count` field failing deserialization

# 0.7.1

Bug fixes:

* Fix deserialization of `sync_events::Request`
* Fix (de)serialization of `sync_events::RoomSummary`

# 0.7.0

Breaking changes:

* Update ruma-api to 0.15.0
* Update ruma-events to 0.18.0
* Fix `r0::session::get_login_types`
* Add `allow_remote` parameter to `r0::media::get_content`
* Add missing parameters for `r0::room::create_room`
* Moved `r0::room::create_room::Invite3pid` to `r0::membership::Invite3pid`
* Replaced `user_id` parameter of `r0::membership::invite_user` with `recipient`
  to allow invitation of users by either Matrix or third party identifiers.
* Remove deprecated endpoint `r0::contact::create_contact` (deprecated in r0.6.0)
* Add lazy-loading options to `r0::filter::RoomEventFilter` (introduced in r0.5.0)
* Change type for `limit` request parameter of `r0::context::get_context` from `u8` to `Option<js_int::UInt>`
* Use `std::time::Duration` for appropriate fields on several endpoints:
  ```
  r0::{
      account::request_openid_token,
      keys::{claim_keys, get_keys},
      presence::get_presence,
      sync::sync_events,
      typing::create_typing_event,
      voip::get_turn_server_info
  }
  ```

Improvements:

* Add an `Error` type that represents the well-known errors in the client-server API
  * the response deserialization code will try to create an instance of this type from http responses that indicate an error
* Add OpenID token request endpoint.
* Add `r0::client_exchange::send_event_to_device` (introduced in r0.3.0)
* Add endpoints to retrieve account_data (introduced in r0.5.0)
* Add media endpoints: `r0::media::{get_media_config, get_media_preview, get_content_as_filename}`
* Add `unstable_features` to `unversioned::get_supported_versions` (introduced in r0.5.0)
* Add request and response parameters for `r0::account::deactivate`
* Add `r0::session::sso_login` (introduced in r0.5.0)
* Add `filter` type for `r0::context::get_context`

# 0.6.0

Breaking changes:

* Update ruma-api to 0.13.0
* Our Minimum Supported Rust Version is now 1.40.0
* Remove presence list endpoints `r0::presence::{get_subscribed_presences, update_presence_subscriptions}` (removed in r0.5.0)
* Refactor `r0::send` endpoints and remove module:
  * Move `r0::send::send_message_event` to `r0::message::create_message_event`
  * Move `r0::send::send_state_event_for_empty_key` to `r0::state:create_state_event_for_empty_key`
  * Move `r0::send::send_state_event_for_key` to `r0::state:create_state_event_for_key`
* Refactor `r0::sync` endpoints:
  * Move `r0::sync::get_member_events` to `r0::membership::get_member_events`
  * Move `r0::sync::get_message_events` to `r0::message::get_message_events`
  * Move `r0::sync::get_state_events` to `r0::state::get_state_events`
  * Move `r0::sync::get_state_events_for_empty_key` to `r0::state::get_state_events_for_empty_key`
  * Move `r0::sync::get_state_events_for_key` to `r0::state::get_state_events_for_key`
* Update endpoints for requesting account management tokens via email:
  * Move `r0::account::request_password_change_token` to `r0::account::request_password_change_token_via_email`
  * Move `r0::account::request_register_token` to `r0::account::request_registration_token_via_email`
  * Modify `r0::account::request_registration_token_via_email` not to be rate-limited and require authentication
* Merge duplicate enums `r0::contact::get_contact::Medium` and `r0::session::login::Medium` and move them to `r0::thirdparty`

Improvements:

* Add `r0::device` endpoints
* Add `r0::room::get_room_event` (introduced in r0.4.0)
* Add `r0::read_marker::set_read_marker` (introduced in r0.4.0)
* Add `r0::capabilities::get_capabilities` (introduced in r0.5.0)
* Add `r0::keys` endpoints (introduced in r0.3.0)
* Add `r0::session::get_login_types` (introduced in r0.4.0)
* Add `r0::account::get_username_availability` (introduced in r0.4.0)
* Add endpoints to request management tokens (introduced upstream in r0.4.0):
  * `r0::account::request_3pid_management_token_via_msisdn`
  * `r0::account::request_password_change_token_via_msisdn`
  * `r0::account::request_registration_token_via_msisdn`
  * `r0::account::request_3pid_management_token_via_email`
* Update `r0::presence_get_presence` from r0.4.0 to r0.6.0
* Add `r0::account::bind_3pid`
* Add `r0::account::delete_3pid`
* Add `r0::account::unbind_3pid`
* Add `r0::push` endpoints
* Add `r0::room::upgrade_room` (introduced upstream in r0.5.0)

# 0.5.0

Breaking changes:

* Our Minimum Supported Rust Version is now 1.39.0
* Update ruma-api from 0.11.0 to 0.12.0
* Move `r0::directory::get_public_rooms::PublicRoomsChunk` to `r0::directory::PublicRoomsChunk`
* Move `r0::room::create_room::Visibility` to `r0::room::Visibility`
* Move `r0::account::register::AuthenticationData` to `r0::account::AuthenticationData`

Improvements:

* Update `r0::directory::get_public_rooms` from r0.3.0 to r0.6.0
* Add `r0::directory::get_public_rooms_filtered` (introduced upstream in r0.3.0)
* Add `filter` optional parameter to `r0::sync::get_message_events` (introduced upstream in r0.3.0)
* Add `r0::appservice::set_room_visibility` (part of application service extensions for the client-server API)
* Add `contains_url` to `r0::filter::RoomEventFilter` (introduced upstream in r0.3.0)
* Update `r0::account::change_password` from r0.3.0 to r0.6.0
  * Add optional `auth` field<|MERGE_RESOLUTION|>--- conflicted
+++ resolved
@@ -1,12 +1,11 @@
 # [unreleased]
 
-<<<<<<< HEAD
 Breaking changes:
 
 - The conversion from `PushRule` to `ConditionalPushRule` is infallible since
   the `conditions` field is optional.
   - `MissingConditionsError` was removed.
-=======
+
 # 0.17.4
 
 Improvements:
@@ -14,7 +13,6 @@
 - Change the `avatar` field of `SlidingSyncRoom` from `Option` to `JsOption`
   - This is a breaking change, but only for users enabling the
     `unstable-msc3575` feature
->>>>>>> 877b1c63
 
 # 0.17.3
 
